Backlog (raw)

  1.0:

<<<<<<< HEAD
    - be more nazi wrt critical package updates
      -> forcefully add them to install queue
    - rework client/ code, as done with eit
      - ditch etpUi
=======
    - preserved-libs registry:
      only drop old sonames when installed packages
      no longer need them
>>>>>>> 659ad992

    - entropy.server: use rsync instead of plain scp?

    - conditional deps:
      enabled with ETP_PORTAGE_CONDITIONAL_DEPS_ENABLE
      Test package generation and entropy client behaviour
      (both direct and inverse dependencies calculation)

    - rewrite entropy.Security() to be O(1) (dump sulfur first)

  long term:

    - move variables away from etpConst
      (to SystemSettings || Client || Server as static methods)

  long long term:

    - pkgcore spm plugin
        NEEDED is missing
    - python 3.x support -> more tests<|MERGE_RESOLUTION|>--- conflicted
+++ resolved
@@ -2,16 +2,14 @@
 
   1.0:
 
-<<<<<<< HEAD
     - be more nazi wrt critical package updates
       -> forcefully add them to install queue
     - rework client/ code, as done with eit
       - ditch etpUi
-=======
+
     - preserved-libs registry:
       only drop old sonames when installed packages
       no longer need them
->>>>>>> 659ad992
 
     - entropy.server: use rsync instead of plain scp?
 
